
# Changelog
All notable changes to this project will be documented in this file.

## [1.2.0]
### Added
 - Custom functions for matcher, assertion, test, and test case functions with examples in the Scripting Index and hover help (#58 #64).
 - Development addin that can be linked to a repository for easy updating (#66)

### Changed

### Fixed
 - Fixed opening help on Mac and fallback to online help when local help not available (#70)
<<<<<<< HEAD
 - `ut equal to` no longer fails with an empty matrix (#72).
=======
 - Nested `ut test`s now work with log benching (#63 #71).
>>>>>>> beec15de

## [1.1.0]
### Added
 - Unit Tests for Hamcrest itself (#2)
 - `UtInstanceOfMatcher` (#1)
 - Allow for unregistering custom matchers (#19)
 - Unit Tests for Addin Reporters (basic, #23)
 - `Matchers/Custom` and `Reporters/Custom` folders for installation of user-defined classes (#24)
 - Allow user-defined assertions to be used with `ut test` (#27)
 - `UtTypedMatcher` now supports `Scriptable` as an allowable type (#42)
 - `ut enabled` matcher (#40 #42)
 - `ut assert value` to make assertions while evaluating at call site rather than in matcher (#46)

### Changed
 - Must use factory functions for reporters rather than `New Object` (#3).
 - Test labels can now be anything (not just strings, #6)
 - Embedded Log is now off by default (for GUI, #18)
 - Reworded `ut all of` mismatch to be less confusing (#21)
 - `StreamingLogReporter` now gives a better error message when expecting an expression (#22)
 - `ut global reporter` will no longer be overwritten if `Core.jsl` is included multiple times (#26)
 - `UtMessageMatcher` mismatch message has been improved (#42)
 - `UtMessageMatcher` will now always send a message if the object is scriptable instead of attempting to
    detect messages that are allowed. If a message is not supported by an object, it will return missing. (#42)

### Fixed
 - Log failures within `ut test` now affect return code (#6)
 - Namespaces and Classes are now properly cleaned up after `ut test` (#7)
 - Locals in `ut assert that` are now less likely to collide with user variables (#8)

## [1.0.1] - Inital version available on GitHub
### Changed
 - Changes to allow publishing as open-source project.

### Fixed
 - Fixes for the embedded log in the add-in.

## [1.0.0] - Initial version released at Discovery Europe 2019<|MERGE_RESOLUTION|>--- conflicted
+++ resolved
@@ -11,11 +11,8 @@
 
 ### Fixed
  - Fixed opening help on Mac and fallback to online help when local help not available (#70)
-<<<<<<< HEAD
+ - Nested `ut test`s now work with log benching (#63 #71).
  - `ut equal to` no longer fails with an empty matrix (#72).
-=======
- - Nested `ut test`s now work with log benching (#63 #71).
->>>>>>> beec15de
 
 ## [1.1.0]
 ### Added
