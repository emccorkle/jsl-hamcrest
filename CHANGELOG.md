--- conflicted
+++ resolved
@@ -5,12 +5,9 @@
 ## [1.2.0]
 
 ### Added
-<<<<<<< HEAD
+ - Custom functions for matcher, assertion, test, and test case functions with examples in the Scripting Index and hover help (#58 #64).
  - `ut valid xml` matcher (#56)
  - `UtJunitXMLReporter` (#56)
-=======
-- Custom functions for matcher, assertion, test, and test case functions with examples in the Scripting Index and hover help (#58 #64).
->>>>>>> e8fc5975
 
 ### Changed
 
