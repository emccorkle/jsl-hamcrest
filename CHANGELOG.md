--- conflicted
+++ resolved
@@ -7,19 +7,11 @@
 ## [HEAD]
 
 ### Added
-<<<<<<< HEAD
-
 - Custom functions for matcher, assertion, test, and test case functions with examples in the Scripting Index and hover help (#58 #64).
 - Development addin that can be linked to a repository for easy updating (#66)
 - `ut valid xml` matcher (#56)
 - `UtJunitXMLReporter` (#56)
-=======
- - Custom functions for matcher, assertion, test, and test case functions with examples in the Scripting Index and hover help (#58 #64).
- - Development addin that can be linked to a repository for easy updating (#66)
- - `ut valid xml` matcher (#56)
- - `UtJunitXMLReporter` (#56)
- - `UtCompositeReporter` now available in base package (#90)
->>>>>>> 5eda8b3d
+- `UtCompositeReporter` now available in base package (#90)
 
 ### Changed
 
