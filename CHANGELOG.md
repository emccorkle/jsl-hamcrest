<!-- markdownlint-disable no-duplicate-header -->

# Changelog

All notable changes to this project will be documented in this file.

## [HEAD]

### Added

- `ut localized` to enable localizing content using an associative array and language codes.
- `ut mock function`, `ut expect call`, and `ut verify mock` for testing callbacks
- Extended reporting API to support skipped tests and assertions.
  Use the `ut test case` `<<Skip If` message for skipping entire tests.
  Use the `ut skip` matcher for skipping assertions.

### Changed

- Convenience `ut throws` helper functions now use `ut localize` to assert using the current languages error message.
- `UtJunitXMLReporter` reports file and classname attributes for testcases and treats throws differently from failures.
- The `ut skip` matcher now issues a `skip` rather than a `success`. The `ut skip succeeding` matcher has the old behavior.

### Fixed

- Avoid potential collision with builtin functions in `UtSizeMatcher` (#109, #111)
<<<<<<< HEAD
- `UtWindowDispatchingReporter` now uses a more reliable key which works for any box within a window (#118)
=======
- Added `ut parsed` to the Scripting Index (#115)
>>>>>>> 1bf05a14

## [1.2.0]

### Added

- Custom functions for matcher, assertion, test, and test case functions with examples in the Scripting Index and hover help (#58 #64).
- Development addin that can be linked to a repository for easy updating (#66)
- `ut valid xml` matcher (#56)
- `UtJunitXMLReporter` (#56)
- `UtCompositeReporter` now available in base package (#90)

### Changed

- JunitXMLReporter now reports failures per test case instead of per assertion (#87, #77).
- `UtFileAppendingReporter` has an optional argument to write successes

### Fixed

- Fixed opening help on Mac and fallback to online help when local help not available (#70)
- Nested `ut test`s now work with log benching (#63 #71).
- `ut equal to` no longer fails with an empty matrix (#72).
- `ut approx` now properly shows actual value for matrices (#74).
- Initializing the addin with an already configured `ut global reporter` will preserve that reporter (#83).
- `ut expression matches` now supports strings with children (#88)
- `ut file appending reporter` factory function now works properly (#96).
- `ut test` now saves and restores the current row number to better isolate tests (#97).

## [1.1.0]

### Added

- Unit Tests for Hamcrest itself (#2)
- `UtInstanceOfMatcher` (#1)
- Allow for unregistering custom matchers (#19)
- Unit Tests for Addin Reporters (basic, #23)
- `Matchers/Custom` and `Reporters/Custom` folders for installation of user-defined classes (#24)
- Allow user-defined assertions to be used with `ut test` (#27)
- `UtTypedMatcher` now supports `Scriptable` as an allowable type (#42)
- `ut enabled` matcher (#40 #42)
- `ut assert value` to make assertions while evaluating at call site rather than in matcher (#46)

### Changed

- Must use factory functions for reporters rather than `New Object` (#3).
- Test labels can now be anything (not just strings, #6)
- Embedded Log is now off by default (for GUI, #18)
- Reworded `ut all of` mismatch to be less confusing (#21)
- `StreamingLogReporter` now gives a better error message when expecting an expression (#22)
- `ut global reporter` will no longer be overwritten if `Core.jsl` is included multiple times (#26)
- `UtMessageMatcher` mismatch message has been improved (#42)
- `UtMessageMatcher` will now always send a message if the object is scriptable instead of attempting to
  detect messages that are allowed. If a message is not supported by an object, it will return missing. (#42)

### Fixed

- Log failures within `ut test` now affect return code (#6)
- Namespaces and Classes are now properly cleaned up after `ut test` (#7)
- Locals in `ut assert that` are now less likely to collide with user variables (#8)

## [1.0.1] - Inital version available on GitHub

### Changed

- Changes to allow publishing as open-source project.

### Fixed

- Fixes for the embedded log in the add-in.

## [1.0.0] - Initial version released at Discovery Europe 2019<|MERGE_RESOLUTION|>--- conflicted
+++ resolved
@@ -23,11 +23,8 @@
 ### Fixed
 
 - Avoid potential collision with builtin functions in `UtSizeMatcher` (#109, #111)
-<<<<<<< HEAD
 - `UtWindowDispatchingReporter` now uses a more reliable key which works for any box within a window (#118)
-=======
 - Added `ut parsed` to the Scripting Index (#115)
->>>>>>> 1bf05a14
 
 ## [1.2.0]
 
